--- conflicted
+++ resolved
@@ -66,23 +66,6 @@
             limit: limit ? parseInt(limit) : 20,
         });
     }
-<<<<<<< HEAD
-    async getReviews(userId, minRating, maxRating, page, limit) {
-        return this.providersService.getReviews(userId, {
-            minRating: minRating ? parseInt(minRating) : undefined,
-            maxRating: maxRating ? parseInt(maxRating) : undefined,
-            page: page ? parseInt(page) : 1,
-            limit: limit ? parseInt(limit) : 20,
-        });
-    }
-    async getReviewStats(userId) {
-        return this.providersService.getReviewStats(userId);
-    }
-    async getReviewById(userId, reviewId) {
-        return this.providersService.getReviewById(userId, reviewId);
-    }
-=======
->>>>>>> 65eb6c9d
 };
 exports.ProvidersController = ProvidersController;
 __decorate([
@@ -229,52 +212,6 @@
     __metadata("design:paramtypes", [Number, String, String, String, String, String]),
     __metadata("design:returntype", Promise)
 ], ProvidersController.prototype, "getJobs", null);
-<<<<<<< HEAD
-__decorate([
-    (0, common_1.Get)('reviews'),
-    (0, common_1.UseGuards)(jwt_auth_guard_1.JwtAuthGuard, roles_guard_1.RolesGuard),
-    (0, roles_decorator_1.Roles)(user_role_enum_1.UserRole.PROVIDER),
-    (0, swagger_1.ApiBearerAuth)(),
-    (0, swagger_1.ApiOperation)({ summary: 'Get all reviews for current provider with filters' }),
-    (0, swagger_1.ApiResponse)({ status: 200, description: 'Reviews retrieved successfully' }),
-    __param(0, (0, current_user_decorator_1.CurrentUser)('id')),
-    __param(1, (0, common_1.Query)('minRating')),
-    __param(2, (0, common_1.Query)('maxRating')),
-    __param(3, (0, common_1.Query)('page')),
-    __param(4, (0, common_1.Query)('limit')),
-    __metadata("design:type", Function),
-    __metadata("design:paramtypes", [Number, String, String, String, String]),
-    __metadata("design:returntype", Promise)
-], ProvidersController.prototype, "getReviews", null);
-__decorate([
-    (0, common_1.Get)('reviews/stats'),
-    (0, common_1.UseGuards)(jwt_auth_guard_1.JwtAuthGuard, roles_guard_1.RolesGuard),
-    (0, roles_decorator_1.Roles)(user_role_enum_1.UserRole.PROVIDER),
-    (0, swagger_1.ApiBearerAuth)(),
-    (0, swagger_1.ApiOperation)({ summary: 'Get review statistics and rating breakdown' }),
-    (0, swagger_1.ApiResponse)({ status: 200, description: 'Statistics retrieved successfully' }),
-    __param(0, (0, current_user_decorator_1.CurrentUser)('id')),
-    __metadata("design:type", Function),
-    __metadata("design:paramtypes", [Number]),
-    __metadata("design:returntype", Promise)
-], ProvidersController.prototype, "getReviewStats", null);
-__decorate([
-    (0, common_1.Get)('reviews/:id'),
-    (0, common_1.UseGuards)(jwt_auth_guard_1.JwtAuthGuard, roles_guard_1.RolesGuard),
-    (0, roles_decorator_1.Roles)(user_role_enum_1.UserRole.PROVIDER),
-    (0, swagger_1.ApiBearerAuth)(),
-    (0, swagger_1.ApiOperation)({ summary: 'Get specific review details' }),
-    (0, swagger_1.ApiResponse)({ status: 200, description: 'Review retrieved successfully' }),
-    (0, swagger_1.ApiResponse)({ status: 403, description: 'Not your review' }),
-    (0, swagger_1.ApiResponse)({ status: 404, description: 'Review not found' }),
-    __param(0, (0, current_user_decorator_1.CurrentUser)('id')),
-    __param(1, (0, common_1.Param)('id', common_1.ParseIntPipe)),
-    __metadata("design:type", Function),
-    __metadata("design:paramtypes", [Number, Number]),
-    __metadata("design:returntype", Promise)
-], ProvidersController.prototype, "getReviewById", null);
-=======
->>>>>>> 65eb6c9d
 exports.ProvidersController = ProvidersController = __decorate([
     (0, common_1.Controller)('provider'),
     (0, swagger_1.ApiTags)('providers'),
