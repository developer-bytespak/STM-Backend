--- conflicted
+++ resolved
@@ -204,75 +204,4 @@
             totalPages: number;
         };
     }>;
-<<<<<<< HEAD
-    getReviews(userId: number, filters: {
-        minRating?: number;
-        maxRating?: number;
-        page?: number;
-        limit?: number;
-    }): Promise<{
-        data: {
-            id: number;
-            rating: number;
-            feedback: string;
-            punctualityRating: number;
-            responseTime: number;
-            customer: {
-                name: string;
-            };
-            job: {
-                id: number;
-                service: string;
-                category: string;
-                completedAt: Date;
-            };
-            createdAt: Date;
-        }[];
-        pagination: {
-            total: number;
-            page: number;
-            limit: number;
-            totalPages: number;
-        };
-    }>;
-    getReviewStats(userId: number): Promise<{
-        totalReviews: number;
-        averageRating: number;
-        averagePunctuality: number;
-        averageResponseTime: number;
-        ratingBreakdown: {
-            5: number;
-            4: number;
-            3: number;
-            2: number;
-            1: number;
-        };
-        percentages: {
-            5: number;
-            4: number;
-            3: number;
-            2: number;
-            1: number;
-        };
-    }>;
-    getReviewById(userId: number, reviewId: number): Promise<{
-        id: number;
-        rating: number;
-        feedback: string;
-        punctualityRating: number;
-        responseTime: number;
-        customer: {
-            name: string;
-        };
-        job: {
-            id: number;
-            service: string;
-            category: string;
-            completedAt: Date;
-            price: number;
-        };
-        createdAt: Date;
-    }>;
-=======
->>>>>>> 65eb6c9d
 }