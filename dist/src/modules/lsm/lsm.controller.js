"use strict";
var __decorate = (this && this.__decorate) || function (decorators, target, key, desc) {
    var c = arguments.length, r = c < 3 ? target : desc === null ? desc = Object.getOwnPropertyDescriptor(target, key) : desc, d;
    if (typeof Reflect === "object" && typeof Reflect.decorate === "function") r = Reflect.decorate(decorators, target, key, desc);
    else for (var i = decorators.length - 1; i >= 0; i--) if (d = decorators[i]) r = (c < 3 ? d(r) : c > 3 ? d(target, key, r) : d(target, key)) || r;
    return c > 3 && r && Object.defineProperty(target, key, r), r;
};
var __metadata = (this && this.__metadata) || function (k, v) {
    if (typeof Reflect === "object" && typeof Reflect.metadata === "function") return Reflect.metadata(k, v);
};
var __param = (this && this.__param) || function (paramIndex, decorator) {
    return function (target, key) { decorator(target, key, paramIndex); }
};
Object.defineProperty(exports, "__esModule", { value: true });
exports.LsmController = void 0;
const common_1 = require("@nestjs/common");
const swagger_1 = require("@nestjs/swagger");
const lsm_service_1 = require("./lsm.service");
const prisma_service_1 = require("../../../prisma/prisma.service");
const reject_service_request_dto_1 = require("./dto/reject-service-request.dto");
const document_action_dto_1 = require("./dto/document-action.dto");
const set_provider_status_dto_1 = require("./dto/set-provider-status.dto");
const request_ban_dto_1 = require("./dto/request-ban.dto");
const resolve_dispute_dto_1 = require("./dto/resolve-dispute.dto");
const jwt_auth_guard_1 = require("../oauth/guards/jwt-auth.guard");
const roles_guard_1 = require("../oauth/guards/roles.guard");
const roles_decorator_1 = require("../oauth/decorators/roles.decorator");
const current_user_decorator_1 = require("../oauth/decorators/current-user.decorator");
const user_role_enum_1 = require("../users/enums/user-role.enum");
let LsmController = class LsmController {
    constructor(lsmService, prisma) {
        this.lsmService = lsmService;
        this.prisma = prisma;
    }
    async getPendingServiceRequests(userId) {
        return this.lsmService.getPendingServiceRequests(userId);
    }
    async approveServiceRequest(userId, requestId) {
        return this.lsmService.approveServiceRequest(userId, requestId);
    }
    async rejectServiceRequest(userId, requestId, dto) {
        return this.lsmService.rejectServiceRequest(userId, requestId, dto);
    }
    async getProvidersInRegion(userId) {
        return this.lsmService.getProvidersInRegion(userId);
    }
    async handleDocument(userId, providerId, documentId, dto) {
        return this.lsmService.handleDocument(userId, providerId, documentId, dto);
    }
    async getDashboard(userId) {
        return this.lsmService.getDashboard(userId);
    }
    async getPendingOnboarding(userId) {
        return this.lsmService.getPendingOnboarding(userId);
    }
    async getProviderDetails(userId, providerId) {
        return this.lsmService.getProviderDetails(userId, providerId);
    }
    async approveOnboarding(userId, providerId) {
        return this.lsmService.approveOnboarding(userId, providerId);
    }
    async setProviderStatus(userId, providerId, dto) {
        return this.lsmService.setProviderStatus(userId, providerId, dto);
    }
    async requestBan(userId, providerId, dto) {
        return this.lsmService.requestBan(userId, providerId, dto);
    }
    async getDisputes(userId, status, page, limit) {
        return this.lsmService.getDisputes(userId, {
            status,
            page: page ? parseInt(page) : 1,
            limit: limit ? parseInt(limit) : 20,
        });
    }
    async getDisputeDetails(userId, disputeId) {
        return this.lsmService.getDisputeDetails(userId, disputeId);
    }
    async joinDisputeChat(userId, disputeId) {
        return this.lsmService.joinDisputeChat(userId, disputeId);
    }
    async resolveDispute(userId, disputeId, dto) {
        return this.lsmService.resolveDispute(userId, disputeId, dto);
    }
    async getJobsInRegion(userId, status, providerId, fromDate, toDate, page, limit) {
        return this.lsmService.getJobsInRegion(userId, {
            status,
            providerId: providerId ? parseInt(providerId) : undefined,
            fromDate,
            toDate,
            page: page ? parseInt(page) : 1,
            limit: limit ? parseInt(limit) : 20,
        });
    }
    async getServiceRequestsHistory(userId, status, page, limit) {
        return this.lsmService.getServiceRequestsHistory(userId, {
            status,
            page: page ? parseInt(page) : 1,
            limit: limit ? parseInt(limit) : 20,
        });
    }
<<<<<<< HEAD
    async getDebugInfo(userId) {
        const lsm = await this.prisma.local_service_managers.findUnique({
            where: { user_id: userId },
            include: {
                user: true,
            },
        });
        if (!lsm) {
            return { error: 'LSM profile not found' };
        }
        const allProviders = await this.prisma.service_providers.findMany({
            where: { lsm_id: lsm.id },
            select: {
                id: true,
                user_id: true,
                business_name: true,
                status: true,
                location: true,
                created_at: true,
                user: {
                    select: {
                        first_name: true,
                        last_name: true,
                        email: true,
                    },
                },
            },
        });
        const pendingProviders = allProviders.filter((p) => p.status === 'pending');
        return {
            lsm: {
                id: lsm.id,
                user_id: lsm.user_id,
                region: lsm.region,
                status: lsm.status,
            },
            totalProvidersAssigned: allProviders.length,
            pendingCount: pendingProviders.length,
            allProviders: allProviders.map((p) => ({
                id: p.id,
                user_id: p.user_id,
                name: `${p.user.first_name} ${p.user.last_name}`,
                email: p.user.email,
                businessName: p.business_name,
                status: p.status,
                location: p.location,
                createdAt: p.created_at,
            })),
            pendingProviders: pendingProviders.map((p) => ({
                id: p.id,
                user_id: p.user_id,
                name: `${p.user.first_name} ${p.user.last_name}`,
                businessName: p.business_name,
            })),
        };
    }
    async getProviderReviews(userId, providerId, minRating, maxRating, page, limit) {
        return this.lsmService.getProviderReviews(userId, providerId, {
            minRating: minRating ? parseInt(minRating) : undefined,
            maxRating: maxRating ? parseInt(maxRating) : undefined,
            page: page ? parseInt(page) : 1,
            limit: limit ? parseInt(limit) : 20,
        });
    }
    async getProviderReviewStats(userId, providerId) {
        return this.lsmService.getProviderReviewStats(userId, providerId);
    }
=======
>>>>>>> 65eb6c9d
};
exports.LsmController = LsmController;
__decorate([
    (0, common_1.Get)('service-requests/pending'),
    (0, swagger_1.ApiOperation)({ summary: 'Get pending service requests in LSM region' }),
    (0, swagger_1.ApiResponse)({ status: 200, description: 'Requests retrieved successfully' }),
    __param(0, (0, current_user_decorator_1.CurrentUser)('id')),
    __metadata("design:type", Function),
    __metadata("design:paramtypes", [Number]),
    __metadata("design:returntype", Promise)
], LsmController.prototype, "getPendingServiceRequests", null);
__decorate([
    (0, common_1.Post)('service-requests/:id/approve'),
    (0, common_1.HttpCode)(common_1.HttpStatus.OK),
    (0, swagger_1.ApiOperation)({ summary: 'Approve a service request (sends to admin)' }),
    (0, swagger_1.ApiResponse)({ status: 200, description: 'Request approved successfully' }),
    (0, swagger_1.ApiResponse)({ status: 403, description: 'Request not in your region' }),
    (0, swagger_1.ApiResponse)({ status: 404, description: 'Request not found' }),
    __param(0, (0, current_user_decorator_1.CurrentUser)('id')),
    __param(1, (0, common_1.Param)('id', common_1.ParseIntPipe)),
    __metadata("design:type", Function),
    __metadata("design:paramtypes", [Number, Number]),
    __metadata("design:returntype", Promise)
], LsmController.prototype, "approveServiceRequest", null);
__decorate([
    (0, common_1.Post)('service-requests/:id/reject'),
    (0, common_1.HttpCode)(common_1.HttpStatus.OK),
    (0, swagger_1.ApiOperation)({ summary: 'Reject a service request' }),
    (0, swagger_1.ApiResponse)({ status: 200, description: 'Request rejected successfully' }),
    (0, swagger_1.ApiResponse)({ status: 403, description: 'Request not in your region' }),
    (0, swagger_1.ApiResponse)({ status: 404, description: 'Request not found' }),
    __param(0, (0, current_user_decorator_1.CurrentUser)('id')),
    __param(1, (0, common_1.Param)('id', common_1.ParseIntPipe)),
    __param(2, (0, common_1.Body)()),
    __metadata("design:type", Function),
    __metadata("design:paramtypes", [Number, Number, reject_service_request_dto_1.RejectServiceRequestDto]),
    __metadata("design:returntype", Promise)
], LsmController.prototype, "rejectServiceRequest", null);
__decorate([
    (0, common_1.Get)('providers'),
    (0, swagger_1.ApiOperation)({ summary: 'Get all service providers in LSM region' }),
    (0, swagger_1.ApiResponse)({ status: 200, description: 'Providers retrieved successfully' }),
    __param(0, (0, current_user_decorator_1.CurrentUser)('id')),
    __metadata("design:type", Function),
    __metadata("design:paramtypes", [Number]),
    __metadata("design:returntype", Promise)
], LsmController.prototype, "getProvidersInRegion", null);
__decorate([
    (0, common_1.Post)('providers/:providerId/documents/:documentId'),
    (0, common_1.HttpCode)(common_1.HttpStatus.OK),
    (0, swagger_1.ApiOperation)({ summary: 'Verify or reject a provider document' }),
    (0, swagger_1.ApiResponse)({ status: 200, description: 'Document action completed' }),
    (0, swagger_1.ApiResponse)({ status: 403, description: 'Provider not in your region' }),
    (0, swagger_1.ApiResponse)({ status: 404, description: 'Provider or document not found' }),
    __param(0, (0, current_user_decorator_1.CurrentUser)('id')),
    __param(1, (0, common_1.Param)('providerId', common_1.ParseIntPipe)),
    __param(2, (0, common_1.Param)('documentId', common_1.ParseIntPipe)),
    __param(3, (0, common_1.Body)()),
    __metadata("design:type", Function),
    __metadata("design:paramtypes", [Number, Number, Number, document_action_dto_1.DocumentActionDto]),
    __metadata("design:returntype", Promise)
], LsmController.prototype, "handleDocument", null);
__decorate([
    (0, common_1.Get)('dashboard'),
    (0, swagger_1.ApiOperation)({ summary: 'Get LSM dashboard with region statistics' }),
    (0, swagger_1.ApiResponse)({ status: 200, description: 'Dashboard data retrieved successfully' }),
    __param(0, (0, current_user_decorator_1.CurrentUser)('id')),
    __metadata("design:type", Function),
    __metadata("design:paramtypes", [Number]),
    __metadata("design:returntype", Promise)
], LsmController.prototype, "getDashboard", null);
__decorate([
    (0, common_1.Get)('onboarding/pending'),
    (0, swagger_1.ApiOperation)({ summary: 'Get pending provider onboarding applications in region' }),
    (0, swagger_1.ApiResponse)({ status: 200, description: 'Pending providers retrieved successfully' }),
    __param(0, (0, current_user_decorator_1.CurrentUser)('id')),
    __metadata("design:type", Function),
    __metadata("design:paramtypes", [Number]),
    __metadata("design:returntype", Promise)
], LsmController.prototype, "getPendingOnboarding", null);
__decorate([
    (0, common_1.Get)('providers/:id'),
    (0, swagger_1.ApiOperation)({ summary: 'Get provider details by ID' }),
    (0, swagger_1.ApiResponse)({ status: 200, description: 'Provider retrieved successfully' }),
    (0, swagger_1.ApiResponse)({ status: 403, description: 'Provider not in your region' }),
    (0, swagger_1.ApiResponse)({ status: 404, description: 'Provider not found' }),
    __param(0, (0, current_user_decorator_1.CurrentUser)('id')),
    __param(1, (0, common_1.Param)('id', common_1.ParseIntPipe)),
    __metadata("design:type", Function),
    __metadata("design:paramtypes", [Number, Number]),
    __metadata("design:returntype", Promise)
], LsmController.prototype, "getProviderDetails", null);
__decorate([
    (0, common_1.Post)('providers/:id/approve-onboarding'),
    (0, common_1.HttpCode)(common_1.HttpStatus.OK),
    (0, swagger_1.ApiOperation)({ summary: 'Approve provider onboarding and activate account' }),
    (0, swagger_1.ApiResponse)({ status: 200, description: 'Provider approved and activated' }),
    (0, swagger_1.ApiResponse)({ status: 400, description: 'Not all documents verified' }),
    (0, swagger_1.ApiResponse)({ status: 403, description: 'Provider not in your region' }),
    (0, swagger_1.ApiResponse)({ status: 404, description: 'Provider not found' }),
    __param(0, (0, current_user_decorator_1.CurrentUser)('id')),
    __param(1, (0, common_1.Param)('id', common_1.ParseIntPipe)),
    __metadata("design:type", Function),
    __metadata("design:paramtypes", [Number, Number]),
    __metadata("design:returntype", Promise)
], LsmController.prototype, "approveOnboarding", null);
__decorate([
    (0, common_1.Post)('providers/:id/set-status'),
    (0, common_1.HttpCode)(common_1.HttpStatus.OK),
    (0, swagger_1.ApiOperation)({ summary: 'Set provider status (activate or deactivate)' }),
    (0, swagger_1.ApiResponse)({ status: 200, description: 'Provider status updated successfully' }),
    (0, swagger_1.ApiResponse)({ status: 400, description: 'Active jobs exist without force flag' }),
    (0, swagger_1.ApiResponse)({ status: 403, description: 'Provider not in your region' }),
    (0, swagger_1.ApiResponse)({ status: 404, description: 'Provider not found' }),
    __param(0, (0, current_user_decorator_1.CurrentUser)('id')),
    __param(1, (0, common_1.Param)('id', common_1.ParseIntPipe)),
    __param(2, (0, common_1.Body)()),
    __metadata("design:type", Function),
    __metadata("design:paramtypes", [Number, Number, set_provider_status_dto_1.SetProviderStatusDto]),
    __metadata("design:returntype", Promise)
], LsmController.prototype, "setProviderStatus", null);
__decorate([
    (0, common_1.Post)('providers/:id/request-ban'),
    (0, common_1.HttpCode)(common_1.HttpStatus.OK),
    (0, swagger_1.ApiOperation)({ summary: 'Request admin to ban a provider' }),
    (0, swagger_1.ApiResponse)({ status: 200, description: 'Ban request submitted successfully' }),
    (0, swagger_1.ApiResponse)({ status: 400, description: 'Ban request already pending or provider banned' }),
    (0, swagger_1.ApiResponse)({ status: 403, description: 'Provider not in your region' }),
    (0, swagger_1.ApiResponse)({ status: 404, description: 'Provider not found' }),
    __param(0, (0, current_user_decorator_1.CurrentUser)('id')),
    __param(1, (0, common_1.Param)('id', common_1.ParseIntPipe)),
    __param(2, (0, common_1.Body)()),
    __metadata("design:type", Function),
    __metadata("design:paramtypes", [Number, Number, request_ban_dto_1.RequestBanDto]),
    __metadata("design:returntype", Promise)
], LsmController.prototype, "requestBan", null);
__decorate([
    (0, common_1.Get)('disputes'),
    (0, swagger_1.ApiOperation)({ summary: 'Get all disputes in LSM region' }),
    (0, swagger_1.ApiResponse)({ status: 200, description: 'Disputes retrieved successfully' }),
    __param(0, (0, current_user_decorator_1.CurrentUser)('id')),
    __param(1, (0, common_1.Query)('status')),
    __param(2, (0, common_1.Query)('page')),
    __param(3, (0, common_1.Query)('limit')),
    __metadata("design:type", Function),
    __metadata("design:paramtypes", [Number, String, String, String]),
    __metadata("design:returntype", Promise)
], LsmController.prototype, "getDisputes", null);
__decorate([
    (0, common_1.Get)('disputes/:id'),
    (0, swagger_1.ApiOperation)({ summary: 'Get dispute details with chat history' }),
    (0, swagger_1.ApiResponse)({ status: 200, description: 'Dispute retrieved successfully' }),
    (0, swagger_1.ApiResponse)({ status: 403, description: 'Dispute not in your region' }),
    (0, swagger_1.ApiResponse)({ status: 404, description: 'Dispute not found' }),
    __param(0, (0, current_user_decorator_1.CurrentUser)('id')),
    __param(1, (0, common_1.Param)('id', common_1.ParseIntPipe)),
    __metadata("design:type", Function),
    __metadata("design:paramtypes", [Number, Number]),
    __metadata("design:returntype", Promise)
], LsmController.prototype, "getDisputeDetails", null);
__decorate([
    (0, common_1.Post)('disputes/:id/join-chat'),
    (0, common_1.HttpCode)(common_1.HttpStatus.OK),
    (0, swagger_1.ApiOperation)({ summary: 'Accept dispute invitation and join chat' }),
    (0, swagger_1.ApiResponse)({ status: 200, description: 'Successfully joined chat' }),
    (0, swagger_1.ApiResponse)({ status: 400, description: 'Not invited or already joined' }),
    (0, swagger_1.ApiResponse)({ status: 403, description: 'Dispute not in your region' }),
    (0, swagger_1.ApiResponse)({ status: 404, description: 'Dispute not found' }),
    __param(0, (0, current_user_decorator_1.CurrentUser)('id')),
    __param(1, (0, common_1.Param)('id', common_1.ParseIntPipe)),
    __metadata("design:type", Function),
    __metadata("design:paramtypes", [Number, Number]),
    __metadata("design:returntype", Promise)
], LsmController.prototype, "joinDisputeChat", null);
__decorate([
    (0, common_1.Post)('disputes/:id/resolve'),
    (0, common_1.HttpCode)(common_1.HttpStatus.OK),
    (0, swagger_1.ApiOperation)({ summary: 'Resolve a dispute with decision notes' }),
    (0, swagger_1.ApiResponse)({ status: 200, description: 'Dispute resolved successfully' }),
    (0, swagger_1.ApiResponse)({ status: 400, description: 'Dispute already resolved' }),
    (0, swagger_1.ApiResponse)({ status: 403, description: 'Dispute not in your region' }),
    (0, swagger_1.ApiResponse)({ status: 404, description: 'Dispute not found' }),
    __param(0, (0, current_user_decorator_1.CurrentUser)('id')),
    __param(1, (0, common_1.Param)('id', common_1.ParseIntPipe)),
    __param(2, (0, common_1.Body)()),
    __metadata("design:type", Function),
    __metadata("design:paramtypes", [Number, Number, resolve_dispute_dto_1.ResolveDisputeDto]),
    __metadata("design:returntype", Promise)
], LsmController.prototype, "resolveDispute", null);
__decorate([
    (0, common_1.Get)('jobs'),
    (0, swagger_1.ApiOperation)({ summary: 'Get all jobs in LSM region with filters' }),
    (0, swagger_1.ApiResponse)({ status: 200, description: 'Jobs retrieved successfully' }),
    __param(0, (0, current_user_decorator_1.CurrentUser)('id')),
    __param(1, (0, common_1.Query)('status')),
    __param(2, (0, common_1.Query)('providerId')),
    __param(3, (0, common_1.Query)('fromDate')),
    __param(4, (0, common_1.Query)('toDate')),
    __param(5, (0, common_1.Query)('page')),
    __param(6, (0, common_1.Query)('limit')),
    __metadata("design:type", Function),
    __metadata("design:paramtypes", [Number, String, String, String, String, String, String]),
    __metadata("design:returntype", Promise)
], LsmController.prototype, "getJobsInRegion", null);
__decorate([
    (0, common_1.Get)('service-requests'),
    (0, swagger_1.ApiOperation)({ summary: 'Get all service requests in region (not just pending)' }),
    (0, swagger_1.ApiResponse)({ status: 200, description: 'Service requests retrieved successfully' }),
    __param(0, (0, current_user_decorator_1.CurrentUser)('id')),
    __param(1, (0, common_1.Query)('status')),
    __param(2, (0, common_1.Query)('page')),
    __param(3, (0, common_1.Query)('limit')),
    __metadata("design:type", Function),
    __metadata("design:paramtypes", [Number, String, String, String]),
    __metadata("design:returntype", Promise)
], LsmController.prototype, "getServiceRequestsHistory", null);
<<<<<<< HEAD
__decorate([
    (0, common_1.Get)('debug/info'),
    (0, swagger_1.ApiOperation)({ summary: 'DEBUG: Get LSM info and assigned providers' }),
    (0, swagger_1.ApiResponse)({ status: 200, description: 'Debug info retrieved' }),
    __param(0, (0, current_user_decorator_1.CurrentUser)('id')),
    __metadata("design:type", Function),
    __metadata("design:paramtypes", [Number]),
    __metadata("design:returntype", Promise)
], LsmController.prototype, "getDebugInfo", null);
__decorate([
    (0, common_1.Get)('providers/:id/reviews'),
    (0, swagger_1.ApiOperation)({ summary: 'Get all reviews for a provider in your region' }),
    (0, swagger_1.ApiResponse)({ status: 200, description: 'Reviews retrieved successfully' }),
    (0, swagger_1.ApiResponse)({ status: 403, description: 'Provider not in your region' }),
    (0, swagger_1.ApiResponse)({ status: 404, description: 'Provider not found' }),
    __param(0, (0, current_user_decorator_1.CurrentUser)('id')),
    __param(1, (0, common_1.Param)('id', common_1.ParseIntPipe)),
    __param(2, (0, common_1.Query)('minRating')),
    __param(3, (0, common_1.Query)('maxRating')),
    __param(4, (0, common_1.Query)('page')),
    __param(5, (0, common_1.Query)('limit')),
    __metadata("design:type", Function),
    __metadata("design:paramtypes", [Number, Number, String, String, String, String]),
    __metadata("design:returntype", Promise)
], LsmController.prototype, "getProviderReviews", null);
__decorate([
    (0, common_1.Get)('providers/:id/reviews/stats'),
    (0, swagger_1.ApiOperation)({ summary: 'Get review statistics for a provider' }),
    (0, swagger_1.ApiResponse)({ status: 200, description: 'Statistics retrieved successfully' }),
    (0, swagger_1.ApiResponse)({ status: 403, description: 'Provider not in your region' }),
    (0, swagger_1.ApiResponse)({ status: 404, description: 'Provider not found' }),
    __param(0, (0, current_user_decorator_1.CurrentUser)('id')),
    __param(1, (0, common_1.Param)('id', common_1.ParseIntPipe)),
    __metadata("design:type", Function),
    __metadata("design:paramtypes", [Number, Number]),
    __metadata("design:returntype", Promise)
], LsmController.prototype, "getProviderReviewStats", null);
=======
>>>>>>> 65eb6c9d
exports.LsmController = LsmController = __decorate([
    (0, common_1.Controller)('lsm'),
    (0, swagger_1.ApiTags)('lsm'),
    (0, common_1.UseGuards)(jwt_auth_guard_1.JwtAuthGuard, roles_guard_1.RolesGuard),
    (0, roles_decorator_1.Roles)(user_role_enum_1.UserRole.LSM),
    (0, swagger_1.ApiBearerAuth)(),
    __metadata("design:paramtypes", [lsm_service_1.LsmService,
        prisma_service_1.PrismaService])
], LsmController);
//# sourceMappingURL=lsm.controller.js.map<|MERGE_RESOLUTION|>--- conflicted
+++ resolved
@@ -98,76 +98,6 @@
             limit: limit ? parseInt(limit) : 20,
         });
     }
-<<<<<<< HEAD
-    async getDebugInfo(userId) {
-        const lsm = await this.prisma.local_service_managers.findUnique({
-            where: { user_id: userId },
-            include: {
-                user: true,
-            },
-        });
-        if (!lsm) {
-            return { error: 'LSM profile not found' };
-        }
-        const allProviders = await this.prisma.service_providers.findMany({
-            where: { lsm_id: lsm.id },
-            select: {
-                id: true,
-                user_id: true,
-                business_name: true,
-                status: true,
-                location: true,
-                created_at: true,
-                user: {
-                    select: {
-                        first_name: true,
-                        last_name: true,
-                        email: true,
-                    },
-                },
-            },
-        });
-        const pendingProviders = allProviders.filter((p) => p.status === 'pending');
-        return {
-            lsm: {
-                id: lsm.id,
-                user_id: lsm.user_id,
-                region: lsm.region,
-                status: lsm.status,
-            },
-            totalProvidersAssigned: allProviders.length,
-            pendingCount: pendingProviders.length,
-            allProviders: allProviders.map((p) => ({
-                id: p.id,
-                user_id: p.user_id,
-                name: `${p.user.first_name} ${p.user.last_name}`,
-                email: p.user.email,
-                businessName: p.business_name,
-                status: p.status,
-                location: p.location,
-                createdAt: p.created_at,
-            })),
-            pendingProviders: pendingProviders.map((p) => ({
-                id: p.id,
-                user_id: p.user_id,
-                name: `${p.user.first_name} ${p.user.last_name}`,
-                businessName: p.business_name,
-            })),
-        };
-    }
-    async getProviderReviews(userId, providerId, minRating, maxRating, page, limit) {
-        return this.lsmService.getProviderReviews(userId, providerId, {
-            minRating: minRating ? parseInt(minRating) : undefined,
-            maxRating: maxRating ? parseInt(maxRating) : undefined,
-            page: page ? parseInt(page) : 1,
-            limit: limit ? parseInt(limit) : 20,
-        });
-    }
-    async getProviderReviewStats(userId, providerId) {
-        return this.lsmService.getProviderReviewStats(userId, providerId);
-    }
-=======
->>>>>>> 65eb6c9d
 };
 exports.LsmController = LsmController;
 __decorate([
@@ -384,46 +314,6 @@
     __metadata("design:paramtypes", [Number, String, String, String]),
     __metadata("design:returntype", Promise)
 ], LsmController.prototype, "getServiceRequestsHistory", null);
-<<<<<<< HEAD
-__decorate([
-    (0, common_1.Get)('debug/info'),
-    (0, swagger_1.ApiOperation)({ summary: 'DEBUG: Get LSM info and assigned providers' }),
-    (0, swagger_1.ApiResponse)({ status: 200, description: 'Debug info retrieved' }),
-    __param(0, (0, current_user_decorator_1.CurrentUser)('id')),
-    __metadata("design:type", Function),
-    __metadata("design:paramtypes", [Number]),
-    __metadata("design:returntype", Promise)
-], LsmController.prototype, "getDebugInfo", null);
-__decorate([
-    (0, common_1.Get)('providers/:id/reviews'),
-    (0, swagger_1.ApiOperation)({ summary: 'Get all reviews for a provider in your region' }),
-    (0, swagger_1.ApiResponse)({ status: 200, description: 'Reviews retrieved successfully' }),
-    (0, swagger_1.ApiResponse)({ status: 403, description: 'Provider not in your region' }),
-    (0, swagger_1.ApiResponse)({ status: 404, description: 'Provider not found' }),
-    __param(0, (0, current_user_decorator_1.CurrentUser)('id')),
-    __param(1, (0, common_1.Param)('id', common_1.ParseIntPipe)),
-    __param(2, (0, common_1.Query)('minRating')),
-    __param(3, (0, common_1.Query)('maxRating')),
-    __param(4, (0, common_1.Query)('page')),
-    __param(5, (0, common_1.Query)('limit')),
-    __metadata("design:type", Function),
-    __metadata("design:paramtypes", [Number, Number, String, String, String, String]),
-    __metadata("design:returntype", Promise)
-], LsmController.prototype, "getProviderReviews", null);
-__decorate([
-    (0, common_1.Get)('providers/:id/reviews/stats'),
-    (0, swagger_1.ApiOperation)({ summary: 'Get review statistics for a provider' }),
-    (0, swagger_1.ApiResponse)({ status: 200, description: 'Statistics retrieved successfully' }),
-    (0, swagger_1.ApiResponse)({ status: 403, description: 'Provider not in your region' }),
-    (0, swagger_1.ApiResponse)({ status: 404, description: 'Provider not found' }),
-    __param(0, (0, current_user_decorator_1.CurrentUser)('id')),
-    __param(1, (0, common_1.Param)('id', common_1.ParseIntPipe)),
-    __metadata("design:type", Function),
-    __metadata("design:paramtypes", [Number, Number]),
-    __metadata("design:returntype", Promise)
-], LsmController.prototype, "getProviderReviewStats", null);
-=======
->>>>>>> 65eb6c9d
 exports.LsmController = LsmController = __decorate([
     (0, common_1.Controller)('lsm'),
     (0, swagger_1.ApiTags)('lsm'),
