--- conflicted
+++ resolved
@@ -49,11 +49,7 @@
         profilePicture?: string;
     }): Promise<{
         id: number;
-<<<<<<< HEAD
-        updated_at: Date;
-=======
         email: string;
->>>>>>> 65eb6c9d
         first_name: string;
         last_name: string;
         email: string;
